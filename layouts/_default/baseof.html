<!DOCTYPE html>
<html lang="{{ .Site.Language.Lang }}" dir="{{ .Site.Language.LanguageDirection | default "ltr" }}" class="dark">
<head>
  {{ partial "head.html" . }}
  {{ partial "mailerlite.html" . }}
</head>
<body class="flex min-h-screen bg-neutral-900 text-neutral-100">
  
  {{ partial "sidebar.html" . }}
 
  <div class="ml-80 flex min-h-screen w-full flex-col">
    
    {{/* <!-- START: Header section to be restored --> */}}
    <header class="sticky top-0 z-20 border-b border-neutral-700 bg-neutral-900">
      <div class="flex items-center justify-between px-6 py-3">
        <h1 class="text-lg font-bold text-neutral-900 dark:text-neutral-100">
          <a href="{{ .Site.BaseURL | relLangURL }}" class="hover:text-orange-500">{{ .Site.Title }}</a>
        </h1>
        
        <nav class="flex space-x-6">
          {{ range .Site.Menus.main }}
          <a href="{{ .URL | relLangURL }}" 
             class="text-sm font-medium text-neutral-300 hover:text-orange-500 transition-colors {{ if $.IsMenuCurrent "main" . }}text-orange-500{{ end }}">
            {{ .Name }}
          </a>
          {{ end }}
        </nav>
        
        {{ with .Site.Params.logo }}
        <a href="{{ .Site.BaseURL | relLangURL }}" class="block">
          <img src="{{ . | relURL }}?v={{ now.Unix }}" alt="{{ $.Site.Title }}" class="h-24 w-auto rounded-lg" style="height: 96px !important; max-height: 96px !important;">
        </a>
        {{ end }}
      </div>
    </header>
    {{/* <!-- END: Header section --> */}}

    <main class="flex-1 px-6 py-8 bg-neutral-900">
      <div class="mx-auto max-w-4xl">
        {{ block "main" . }}{{ end }}
      </div>
    </main>

    {{ partial "footer.html" . }}
  </div>

<<<<<<< HEAD
  {{ partial "mobile-menu.html" . }}
  {{ partial "scripts.html" . }}
=======
  <!-- Mobile Menu Toggle -->
  <div class="fixed bottom-4 right-4 z-50 lg:hidden">
    <button id="mobile-menu-toggle" class="rounded-full bg-orange-500 p-3 text-white shadow-lg hover:bg-orange-600">
      ☰
    </button>
  </div>

  <!-- MailerLite Popup Styles -->
  <style type="text/css">
    @import url("https://assets.mlcdn.com/fonts.css?version=1761560");
    
    /* LOADER */
    .ml-form-embedSubmitLoad {
        display: inline-block;
        width: 20px;
        height: 20px;
    }
    
    .g-recaptcha {
        transform: scale(1);
        -webkit-transform: scale(1);
        transform-origin: 0 0;
        -webkit-transform-origin: 0 0;
    }
    
    .sr-only {
        position: absolute;
        width: 1px;
        height: 1px;
        padding: 0;
        margin: -1px;
        overflow: hidden;
        clip: rect(0,0,0,0);
        border: 0;
    }
    
    .ml-form-embedSubmitLoad:after {
        content: " ";
        display: block;
        width: 11px;
        height: 11px;
        margin: 1px;
        border-radius: 50%;
        border: 4px solid #fff;
        border-color: #ffffff #ffffff #ffffff transparent;
        animation: ml-form-embedSubmitLoad 1.2s linear infinite;
    }
    
    @keyframes ml-form-embedSubmitLoad {
        0% {
            transform: rotate(0deg);
        }
        100% {
            transform: rotate(360deg);
        }
    }
    
    #mlb2-32599344.ml-form-embedContainer {
        box-sizing: border-box;
        display: table;
        margin: 0 auto;
        position: static;
        width: 100% !important;
    }
    
    #mlb2-32599344.ml-form-embedContainer h4,
    #mlb2-32599344.ml-form-embedContainer p,
    #mlb2-32599344.ml-form-embedContainer span,
    #mlb2-32599344.ml-form-embedContainer button {
        text-transform: none !important;
        letter-spacing: normal !important;
    }
    
    #mlb2-32599344.ml-form-embedContainer .ml-form-embedWrapper {
        background-color: #ff4f00 !important;
        border-width: 0px;
        border-color: transparent;
        border-radius: 4px;
        border-style: solid;
        box-sizing: border-box;
        display: inline-block !important;
        margin: 0;
        padding: 0;
        position: relative;
    }
    
    #mlb2-32599344.ml-form-embedContainer .ml-form-embedWrapper.embedPopup,
    #mlb2-32599344.ml-form-embedContainer .ml-form-embedWrapper.embedDefault {
        width: 400px;
        background-color: #ff4f00 !important;
    }
    
    #mlb2-32599344.ml-form-embedContainer .ml-form-embedWrapper.embedForm {
        max-width: 400px;
        width: 100%;
    }
    
    #mlb2-32599344.ml-form-embedContainer .ml-form-align-center {
        text-align: center;
    }
    
    #mlb2-32599344.ml-form-embedContainer .ml-form-embedWrapper .ml-form-embedBody,
    #mlb2-32599344.ml-form-embedContainer .ml-form-embedWrapper .ml-form-successBody {
        padding: 20px 20px 20px 20px;
        background-color: #ff4f00 !important;
    }
    
    #mlb2-32599344.ml-form-embedContainer .ml-form-embedWrapper .ml-form-embedBody .ml-form-embedContent,
    #mlb2-32599344.ml-form-embedContainer .ml-form-embedWrapper .ml-form-successBody .ml-form-successContent {
        text-align: left;
        margin: 0 0 20px 0;
        background-color: transparent;
    }
    
    #mlb2-32599344.ml-form-embedContainer .ml-form-embedWrapper .ml-form-embedBody .ml-form-embedContent h4,
    #mlb2-32599344.ml-form-embedContainer .ml-form-embedWrapper .ml-form-successBody .ml-form-successContent h4 {
        color: #ffffff;
        font-family: 'Poppins', sans-serif;
        font-size: 30px;
        font-weight: 700;
        margin: 0 0 10px 0;
        text-align: left;
        word-break: break-word;
    }
    
    #mlb2-32599344.ml-form-embedContainer .ml-form-embedWrapper .ml-form-embedBody .ml-form-embedContent p,
    #mlb2-32599344.ml-form-embedContainer .ml-form-embedWrapper .ml-form-successBody .ml-form-successContent p {
        color: #ffffff;
        font-family: 'Open Sans', Arial, Helvetica, sans-serif;
        font-size: 15px;
        font-weight: 400;
        line-height: 21px;
        margin: 0 0 10px 0;
        text-align: left;
    }
    
    #mlb2-32599344.ml-form-embedContainer .ml-form-embedWrapper .ml-form-embedBody .ml-form-fieldRow {
        margin: 0 0 10px 0;
        width: 100%;
    }
    
    #mlb2-32599344.ml-form-embedContainer .ml-form-embedWrapper .ml-form-embedBody .ml-form-fieldRow.ml-last-item {
        margin: 0;
    }
    
    #mlb2-32599344.ml-form-embedContainer .ml-form-embedWrapper .ml-form-embedBody .ml-form-fieldRow input {
        background-color: #ffffff !important;
        color: #333333 !important;
        border-color: #fff6f6;
        border-radius: 4px !important;
        border-style: solid !important;
        border-width: 0px !important;
        font-family: 'Poppins', sans-serif;
        font-size: 14px !important;
        height: auto;
        line-height: 21px !important;
        margin-bottom: 0;
        margin-top: 0;
        margin-left: 0;
        margin-right: 0;
        padding: 10px 10px !important;
        width: 100% !important;
        box-sizing: border-box !important;
        max-width: 100% !important;
    }
    
    #mlb2-32599344.ml-form-embedContainer .ml-form-embedWrapper .ml-form-embedBody .ml-form-fieldRow input::-webkit-input-placeholder {
        color: #333333;
    }
    
    #mlb2-32599344.ml-form-embedContainer .ml-form-embedWrapper .ml-form-embedBody .ml-form-embedSubmit {
        margin: 0 0 20px 0;
        float: left;
        width: 100%;
    }
    
    #mlb2-32599344.ml-form-embedContainer .ml-form-embedWrapper .ml-form-embedBody .ml-form-embedSubmit button {
        background-color: #000000 !important;
        border: none !important;
        border-radius: 4px !important;
        box-shadow: none !important;
        color: #ffffff !important;
        cursor: pointer;
        font-family: 'Open Sans', Arial, Helvetica, sans-serif !important;
        font-size: 14px !important;
        font-weight: 700 !important;
        line-height: 21px !important;
        height: auto;
        padding: 10px !important;
        width: 100% !important;
        box-sizing: border-box !important;
    }
    
    #mlb2-32599344.ml-form-embedContainer .ml-form-embedWrapper .ml-form-embedBody .ml-form-embedSubmit button:hover {
        background-color: #333333 !important;
    }
    
    .ml-form-recaptcha {
        margin-bottom: 20px;
        clear: both;
    }
    
    #mlb2-32599344.ml-form-embedContainer .ml-form-embedWrapper .ml-form-embedBody .ml-form-formContent {
        margin: 0 0 20px 0;
        width: 100%;
    }
    
    @media screen and (max-width: 480px) {
        .ml-form-recaptcha {
            width: 220px!important
        }
        .g-recaptcha {
            transform: scale(0.78);
            -webkit-transform: scale(0.78);
            transform-origin: 0 0;
            -webkit-transform-origin: 0 0;
        }
    }
    
    @media only screen and (max-width: 400px) {
        .ml-form-embedWrapper.embedPopup {
            width: 100%!important;
        }
    }
  </style>

  <!-- Required JavaScript Libraries -->
  <script src="https://cdnjs.cloudflare.com/ajax/libs/jszip/3.10.1/jszip.min.js"></script>
  <script src="https://www.google.com/recaptcha/api.js"></script>
  <script src="/js/mobile-menu.js?v={{ now.Unix }}"></script>
  
  <!-- Smart Subscribe Popup JavaScript -->
  <script>
    // Popup state management
    let popupShown = false;
    let timeoutId = null;
    
    function openSubscribePopup() {
      if (popupShown) return;
      
      const popup = document.getElementById('subscribe-popup');
      const content = document.getElementById('popup-content');
      
      popup.classList.remove('hidden');
      popup.classList.add('flex');
      document.body.style.overflow = 'hidden';
      
      // Animate in
      setTimeout(() => {
        content.classList.remove('scale-95', 'opacity-0');
        content.classList.add('scale-100', 'opacity-100');
      }, 10);
      
      popupShown = true;
      localStorage.setItem('subscribePopupShown', 'true');
      localStorage.setItem('subscribePopupTime', Date.now().toString());
    }
    
    function closeSubscribePopup() {
      const popup = document.getElementById('subscribe-popup');
      const content = document.getElementById('popup-content');
      
      // Animate out
      content.classList.remove('scale-100', 'opacity-100');
      content.classList.add('scale-95', 'opacity-0');
      
      setTimeout(() => {
        popup.classList.add('hidden');
        popup.classList.remove('flex');
        document.body.style.overflow = 'auto';
      }, 300);
    }
    
    function shouldShowPopup() {
      // Don't show if already subscribed or dismissed recently
      const lastShown = localStorage.getItem('subscribePopupTime');
      const subscribed = localStorage.getItem('subscribed');
      
      if (subscribed === 'true') return false;
      
      // Don't show again for 24 hours if dismissed
      if (lastShown) {
        const timeDiff = Date.now() - parseInt(lastShown);
        const hoursDiff = timeDiff / (1000 * 60 * 60);
        if (hoursDiff < 24) return false;
      }
      
      return true;
    }
    
    function initPopupTriggers() {
      if (!shouldShowPopup()) return;
      
      const currentPath = window.location.pathname;
      
      // Trigger 1: Homepage - show after 3 seconds
      if (currentPath === '/' || currentPath === '/index.html') {
        timeoutId = setTimeout(() => {
          openSubscribePopup();
        }, 3000);
      }
      
      // Trigger 2: 2-minute timer on any page
      setTimeout(() => {
        if (!popupShown && shouldShowPopup()) {
          openSubscribePopup();
        }
      }, 120000); // 2 minutes
      
      // Trigger 3: Exit intent (mouse leaving viewport)
      document.addEventListener('mouseleave', function(e) {
        if (e.clientY <= 0 && !popupShown && shouldShowPopup()) {
          openSubscribePopup();
        }
      });
      
      // Trigger 4: Scroll to bottom of post
      if (currentPath.includes('/posts/')) {
        let scrollTriggered = false;
        window.addEventListener('scroll', function() {
          if (scrollTriggered || popupShown) return;
          
          const scrollPercent = (window.scrollY / (document.body.scrollHeight - window.innerHeight)) * 100;
          if (scrollPercent > 80) {
            scrollTriggered = true;
            setTimeout(() => {
              if (!popupShown && shouldShowPopup()) {
                openSubscribePopup();
              }
            }, 2000);
          }
        });
      }
    }
    
    // Form submission handling
    function handleFormSubmission() {
      const form = document.getElementById('subscribe-form');
      const successMessage = document.getElementById('success-message');
      const errorMessage = document.getElementById('error-message');
      const errorDetails = document.getElementById('error-details');
      const submitButton = form.querySelector('button[type="submit"]');
      
      form.addEventListener('submit', function(e) {
        e.preventDefault(); // Prevent default form submission
        
        // Validate form data
        const email = form.querySelector('input[name="fields[email]"]').value;
        const name = form.querySelector('input[name="fields[name]"]').value;
        
        if (!email || !email.includes('@')) {
          showError('Please enter a valid email address.');
          return;
        }
        
        if (!name || name.trim().length < 2) {
          showError('Please enter your name (at least 2 characters).');
          return;
        }
        
        // Show loading state
        const originalText = submitButton.innerHTML;
        submitButton.innerHTML = '<svg class="animate-spin -ml-1 mr-3 h-5 w-5 text-white inline" xmlns="http://www.w3.org/2000/svg" fill="none" viewBox="0 0 24 24"><circle class="opacity-25" cx="12" cy="12" r="10" stroke="currentColor" stroke-width="4"></circle><path class="opacity-75" fill="currentColor" d="M4 12a8 8 0 018-8V0C5.373 0 0 5.373 0 12h4zm2 5.291A7.962 7.962 0 014 12H0c0 3.042 1.135 5.824 3 7.938l3-2.647z"></path></svg>Subscribing...';
        submitButton.disabled = true;
        
        // Get form data
        const formData = new FormData(form);
        
        // Add timestamp for tracking
        const submissionTime = Date.now();
        
        // Submit to MailerLite using iframe method for better reliability
        const iframe = document.createElement('iframe');
        iframe.style.display = 'none';
        iframe.name = 'mailerlite-submit-' + submissionTime;
        document.body.appendChild(iframe);
        
        // Set form target to iframe
        form.target = iframe.name;
        
        // Create a temporary form for submission
        const tempForm = document.createElement('form');
        tempForm.action = form.action;
        tempForm.method = 'POST';
        tempForm.target = iframe.name;
        tempForm.style.display = 'none';
        
        // Copy form data to temp form
        for (let [key, value] of formData.entries()) {
          const input = document.createElement('input');
          input.type = 'hidden';
          input.name = key;
          input.value = value;
          tempForm.appendChild(input);
        }
        
        document.body.appendChild(tempForm);
        
        // Set up timeout for error handling
        const timeout = setTimeout(() => {
          showError('Request timed out. Please check your internet connection and try again.');
          resetButton();
          cleanup();
        }, 10000); // 10 second timeout
        
        // Handle iframe load (indicates form submission completed)
        iframe.onload = function() {
          clearTimeout(timeout);
          
          // Assume success since MailerLite doesn't provide CORS-friendly responses
          // But the iframe load indicates the request was processed
          form.style.display = 'none';
          successMessage.classList.remove('hidden');
          
          // Mark as subscribed
          localStorage.setItem('subscribed', 'true');
          localStorage.setItem('subscription_time', submissionTime.toString());
          
          // Auto-close after 4 seconds
          setTimeout(() => {
            closeSubscribePopup();
          }, 4000);
          
          cleanup();
        };
        
        // Handle iframe error
        iframe.onerror = function() {
          clearTimeout(timeout);
          showError('Network error. Please check your connection and try again.');
          resetButton();
          cleanup();
        };
        
        // Submit the form
        try {
          tempForm.submit();
        } catch (error) {
          clearTimeout(timeout);
          showError('Submission failed. Please try again.');
          resetButton();
          cleanup();
        }
        
        function cleanup() {
          setTimeout(() => {
            if (iframe.parentNode) {
              iframe.parentNode.removeChild(iframe);
            }
            if (tempForm.parentNode) {
              tempForm.parentNode.removeChild(tempForm);
            }
          }, 1000);
        }
        
        function resetButton() {
          submitButton.innerHTML = originalText;
          submitButton.disabled = false;
        }
        
        function showError(message) {
          errorDetails.textContent = message;
          errorMessage.classList.remove('hidden');
          form.style.display = 'none';
        }
      });
    }
    
    // Function to reset the subscribe form
    function resetSubscribeForm() {
      const form = document.getElementById('subscribe-form');
      const successMessage = document.getElementById('success-message');
      const errorMessage = document.getElementById('error-message');
      const submitButton = form.querySelector('button[type="submit"]');
      
      // Reset form visibility
      form.style.display = 'block';
      successMessage.classList.add('hidden');
      errorMessage.classList.add('hidden');
      
      // Reset button state
      submitButton.innerHTML = '<span class="flex items-center justify-center"><svg class="w-5 h-5 mr-2" fill="none" stroke="currentColor" viewBox="0 0 24 24"><path stroke-linecap="round" stroke-linejoin="round" stroke-width="2" d="M12 19l9 2-9-18-9 18 9-2zm0 0v-8"></path></svg>Subscribe Now</span>';
      submitButton.disabled = false;
      
      // Clear form data
      form.reset();
    }
    
    // Initialize everything when DOM is ready
    document.addEventListener('DOMContentLoaded', function() {
      // Close popup when clicking outside
      document.getElementById('subscribe-popup').addEventListener('click', function(e) {
        if (e.target === this) {
          closeSubscribePopup();
        }
      });
      
      // Close popup with Escape key
      document.addEventListener('keydown', function(e) {
        if (e.key === 'Escape') {
          closeSubscribePopup();
        }
      });
      
      // Initialize triggers and form handling
      initPopupTriggers();
      handleFormSubmission();
    });
    
    // Manual trigger function for subscribe buttons
    window.triggerSubscribePopup = function() {
      if (timeoutId) clearTimeout(timeoutId);
      openSubscribePopup();
    };
  </script>
  <script src="https://groot.mailerlite.com/js/w/webforms.min.js?v176e10baa5e7ed80d35ae235be3d5024" type="text/javascript"></script>

  <!-- Botpress Webchat Embed -->
  <script src="https://cdn.botpress.cloud/webchat/v3.3/inject.js"></script>
  <script src="https://files.bpcontent.cloud/2025/10/31/00/20251031000555-2CX1VKR7.js" defer></script>

  <!-- Admin system moved to dedicated admin layout -->

  {{ partial "footer.html" . }}
>>>>>>> ea91ed90
</body>
</html><|MERGE_RESOLUTION|>--- conflicted
+++ resolved
@@ -44,10 +44,120 @@
     {{ partial "footer.html" . }}
   </div>
 
-<<<<<<< HEAD
-  {{ partial "mobile-menu.html" . }}
-  {{ partial "scripts.html" . }}
-=======
+  <!-- Modern Subscribe Popup Modal -->
+  <div id="subscribe-popup" class="fixed inset-0 z-50 hidden items-center justify-center bg-black bg-opacity-60 backdrop-blur-sm">
+    <div class="relative max-w-lg w-full mx-4 transform transition-all duration-300 scale-95 opacity-0" id="popup-content">
+      <!-- Close button -->
+      <button onclick="closeSubscribePopup()" class="absolute -top-3 -right-3 z-10 bg-neutral-800 hover:bg-neutral-700 rounded-full p-2 text-neutral-300 hover:text-white shadow-xl transition-all duration-200">
+        <svg class="w-5 h-5" fill="none" stroke="currentColor" viewBox="0 0 24 24">
+          <path stroke-linecap="round" stroke-linejoin="round" stroke-width="2" d="M6 18L18 6M6 6l12 12"></path>
+        </svg>
+      </button>
+      
+      <!-- Custom Styled Form -->
+      <div class="bg-gradient-to-br from-orange-500 to-red-600 rounded-2xl shadow-2xl overflow-hidden border-2 border-orange-400">
+        <div class="p-8">
+          <!-- Header -->
+          <div class="text-center mb-6">
+            <div class="w-16 h-16 bg-white bg-opacity-20 rounded-full flex items-center justify-center mx-auto mb-4">
+              <svg class="w-8 h-8 text-white" fill="none" stroke="currentColor" viewBox="0 0 24 24">
+                <path stroke-linecap="round" stroke-linejoin="round" stroke-width="2" d="M3 8l7.89 4.26a2 2 0 002.22 0L21 8M5 19h14a2 2 0 002-2V7a2 2 0 00-2-2H5a2 2 0 00-2 2v10a2 2 0 002 2z"></path>
+              </svg>
+            </div>
+            <h3 class="text-2xl font-bold text-white mb-2">Stay Updated!</h3>
+            <p class="text-orange-100 text-sm">Get the latest insights on AI, technology, and business delivered to your inbox.</p>
+          </div>
+
+          <!-- Form -->
+          <form id="subscribe-form" action="https://assets.mailerlite.com/jsonp/1849787/forms/169453382423020905/subscribe" method="post" class="space-y-4">
+            <div class="grid grid-cols-2 gap-3">
+              <div>
+                <input 
+                  type="text" 
+                  name="fields[name]" 
+                  placeholder="First Name" 
+                  autocomplete="given-name"
+                  class="w-full px-4 py-3 rounded-lg bg-neutral-800 bg-opacity-80 border border-neutral-600 text-white placeholder-neutral-400 focus:bg-neutral-700 focus:border-orange-400 focus:ring-2 focus:ring-orange-400 focus:ring-opacity-50 transition-all duration-200"
+                >
+              </div>
+              <div>
+                <input 
+                  type="text" 
+                  name="fields[last_name]" 
+                  placeholder="Last Name" 
+                  autocomplete="family-name"
+                  class="w-full px-4 py-3 rounded-lg bg-neutral-800 bg-opacity-80 border border-neutral-600 text-white placeholder-neutral-400 focus:bg-neutral-700 focus:border-orange-400 focus:ring-2 focus:ring-orange-400 focus:ring-opacity-50 transition-all duration-200"
+                >
+              </div>
+            </div>
+            
+            <div>
+              <input 
+                type="email" 
+                name="fields[email]" 
+                placeholder="Your Email Address" 
+                autocomplete="email"
+                required
+                class="w-full px-4 py-3 rounded-lg bg-neutral-800 bg-opacity-80 border border-neutral-600 text-white placeholder-neutral-400 focus:bg-neutral-700 focus:border-orange-400 focus:ring-2 focus:ring-orange-400 focus:ring-opacity-50 transition-all duration-200"
+              >
+            </div>
+
+            <!-- reCAPTCHA -->
+            <div class="flex justify-center">
+              <div class="g-recaptcha" data-sitekey="6Lf1KHQUAAAAAFNKEX1hdSWCS3mRMv4FlFaNslaD" data-theme="light"></div>
+            </div>
+
+            <input type="hidden" name="ml-submit" value="1">
+            <input type="hidden" name="anticsrf" value="true">
+
+            <!-- Submit Button -->
+            <button 
+              type="submit" 
+              class="w-full bg-neutral-900 hover:bg-neutral-800 text-white font-semibold py-3 px-6 rounded-lg transition-all duration-200 transform hover:scale-105 focus:ring-2 focus:ring-white focus:ring-opacity-50"
+            >
+              <span class="flex items-center justify-center">
+                <svg class="w-5 h-5 mr-2" fill="none" stroke="currentColor" viewBox="0 0 24 24">
+                  <path stroke-linecap="round" stroke-linejoin="round" stroke-width="2" d="M12 19l9 2-9-18-9 18 9-2zm0 0v-8"></path>
+                </svg>
+                Subscribe Now
+              </span>
+            </button>
+          </form>
+
+          <!-- Success Message -->
+          <div id="success-message" class="hidden text-center">
+            <div class="w-16 h-16 bg-green-500 rounded-full flex items-center justify-center mx-auto mb-4">
+              <svg class="w-8 h-8 text-white" fill="none" stroke="currentColor" viewBox="0 0 24 24">
+                <path stroke-linecap="round" stroke-linejoin="round" stroke-width="2" d="M5 13l4 4L19 7"></path>
+              </svg>
+            </div>
+            <h3 class="text-2xl font-bold text-white mb-2">Welcome Aboard! 🎉</h3>
+            <p class="text-orange-100">Thanks for subscribing! You'll receive our latest updates soon.</p>
+          </div>
+
+          <!-- Error Message -->
+          <div id="error-message" class="hidden text-center">
+            <div class="w-16 h-16 bg-red-500 rounded-full flex items-center justify-center mx-auto mb-4">
+              <svg class="w-8 h-8 text-white" fill="none" stroke="currentColor" viewBox="0 0 24 24">
+                <path stroke-linecap="round" stroke-linejoin="round" stroke-width="2" d="M6 18L18 6M6 6l12 12"></path>
+              </svg>
+            </div>
+            <h3 class="text-2xl font-bold text-white mb-2">Oops! Something went wrong</h3>
+            <p class="text-orange-100 mb-4" id="error-details">There was an issue with your subscription. Please try again.</p>
+            <button onclick="resetSubscribeForm()" class="bg-white text-orange-600 px-4 py-2 rounded-lg font-semibold hover:bg-orange-50 transition-colors">
+              Try Again
+            </button>
+          </div>
+
+          <!-- Footer -->
+          <div class="mt-6 text-center">
+            <p class="text-orange-200 text-xs">No spam, unsubscribe anytime. Privacy policy compliant.</p>
+          </div>
+        </div>
+      </div>
+    </div>
+  </div>
+
   <!-- Mobile Menu Toggle -->
   <div class="fixed bottom-4 right-4 z-50 lg:hidden">
     <button id="mobile-menu-toggle" class="rounded-full bg-orange-500 p-3 text-white shadow-lg hover:bg-orange-600">
@@ -572,6 +682,5 @@
   <!-- Admin system moved to dedicated admin layout -->
 
   {{ partial "footer.html" . }}
->>>>>>> ea91ed90
 </body>
 </html>