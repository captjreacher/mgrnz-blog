--- conflicted
+++ resolved
@@ -73,7 +73,6 @@
 
 <script>
 const ADMIN_SESSION_DURATION = 24 * 60 * 60 * 1000; // 24 hours
-<<<<<<< HEAD
 
 function hasValidAdminSession() {
   const authToken = localStorage.getItem('admin_auth_token');
@@ -96,27 +95,6 @@
 
   clearAdminSession();
   window.location.href = '/admin/';
-=======
-const ADMIN_VALID_CODES = ['admin2025', 'mgrnz-admin', 'blog-secure', 'admin', 'mgrnz2025'];
-
-function checkAdminAccess() {
-  const authToken = localStorage.getItem('admin_auth_token');
-  const authTime = localStorage.getItem('admin_auth_time');
-
-  if (authToken && authTime) {
-    const now = Date.now();
-    const authAge = now - parseInt(authTime, 10);
-
-    if (authAge < ADMIN_SESSION_DURATION) {
-      toggleAdminMenu();
-      return;
-    }
-
-    clearAdminSession();
-  }
-
-  openAdminAuthModal();
->>>>>>> b2066b6a
 }
 
 function toggleAdminMenu(forceHide = false) {
@@ -146,86 +124,6 @@
   }
 }
 
-<<<<<<< HEAD
-=======
-function openAdminAuthModal() {
-  const modal = document.getElementById('adminAuthModal');
-  if (!modal) return;
-
-  toggleAdminMenu(true);
-  modal.classList.remove('hidden');
-  const input = document.getElementById('adminAccessCode');
-  if (input) {
-    setTimeout(() => input.focus(), 0);
-  }
-}
-
-function closeAdminAuthModal() {
-  const modal = document.getElementById('adminAuthModal');
-  if (!modal) return;
-
-  modal.classList.add('hidden');
-  const form = modal.querySelector('form');
-  if (form) {
-    form.reset();
-  }
-  const errorBanner = document.getElementById('adminAuthError');
-  if (errorBanner) {
-    errorBanner.classList.add('hidden');
-  }
-  resetAdminAuthButton();
-}
-
-function authenticateAdmin(event) {
-  event.preventDefault();
-
-  const accessCodeInput = document.getElementById('adminAccessCode');
-  const submitButton = document.getElementById('adminAuthSubmit');
-  const errorBanner = document.getElementById('adminAuthError');
-
-  if (!accessCodeInput || !submitButton) {
-    return;
-  }
-
-  const accessCode = accessCodeInput.value.trim();
-  errorBanner.classList.add('hidden');
-  submitButton.disabled = true;
-  submitButton.querySelector('.auth-action-label').textContent = '⏳ Verifying...';
-
-  setTimeout(() => {
-    const isValid = ADMIN_VALID_CODES.includes(accessCode);
-
-    if (isValid) {
-      const authToken = generateAdminToken();
-      localStorage.setItem('admin_auth_token', authToken);
-      localStorage.setItem('admin_auth_time', Date.now().toString());
-
-      closeAdminAuthModal();
-      toggleAdminMenu(false);
-      window.location.href = '/admin/';
-    } else {
-      errorBanner.classList.remove('hidden');
-      submitButton.disabled = false;
-      submitButton.querySelector('.auth-action-label').textContent = '🔐 Access Admin';
-      accessCodeInput.focus();
-      accessCodeInput.select();
-    }
-  }, 400);
-}
-
-function resetAdminAuthButton() {
-  const submitButton = document.getElementById('adminAuthSubmit');
-  if (!submitButton) return;
-
-  submitButton.disabled = false;
-  submitButton.querySelector('.auth-action-label').textContent = '🔐 Access Admin';
-}
-
-function generateAdminToken() {
-  return btoa(`${Date.now()}-${Math.random().toString(36).slice(2)}`);
-}
-
->>>>>>> b2066b6a
 function clearAdminSession() {
   localStorage.removeItem('admin_auth_token');
   localStorage.removeItem('admin_auth_time');
@@ -235,25 +133,6 @@
 document.addEventListener('click', function(event) {
   const dropdown = document.getElementById('adminDropdown');
   const button = event.target.closest('button[onclick="checkAdminAccess()"]');
-<<<<<<< HEAD
-=======
-  const modal = document.getElementById('adminAuthModal');
-
-  if (modal && !modal.classList.contains('hidden')) {
-    const form = modal.querySelector('form');
-    const modalCard = form ? form.parentElement : null;
-
-    if (event.target === modal) {
-      closeAdminAuthModal();
-      return;
-    }
-
-    if (modalCard && !modalCard.contains(event.target)) {
-      closeAdminAuthModal();
-      return;
-    }
-  }
->>>>>>> b2066b6a
 
   if (dropdown && !button && !dropdown.contains(event.target)) {
     dropdown.classList.add('hidden');
@@ -262,10 +141,6 @@
 
 document.addEventListener('keydown', function(event) {
   if (event.key === 'Escape') {
-<<<<<<< HEAD
-=======
-    closeAdminAuthModal();
->>>>>>> b2066b6a
     toggleAdminMenu(true);
   }
 });
