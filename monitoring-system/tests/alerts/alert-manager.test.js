--- conflicted
+++ resolved
@@ -1,13 +1,5 @@
-<<<<<<< HEAD
 import { describe, it, expect, beforeEach, afterEach, vi } from 'vitest';
 import AlertManager from '../../src/alerts/alert-manager.js';
-=======
-const { describe, it, expect, beforeEach, afterEach, vi } = require('vitest');
-const fs = require('fs').promises;
-const os = require('os');
-const path = require('path');
-const AlertManager = require('../../src/alerts/alert-manager');
->>>>>>> df4862b6
 
 describe('AlertManager', () => {
   let alertManager;
