import { DataStore } from '../storage/data-store.js';
import { AnalyticsStore } from '../storage/analytics-store.js';
import { AnalyticsEngine } from '../analytics/analytics-engine.js';
import { IdGenerator } from '../utils/id-generator.js';
import { Validators } from '../utils/validators.js';

/**
 * Core orchestrator for the automated test cycle monitoring system
 * Manages pipeline runs, coordinates monitoring components, and tracks state
 */
export class TestCycleEngine {
  constructor(config = {}, options = {}) {
    this.dataStore = new DataStore(config.dataDir);
    this.analyticsStore = new AnalyticsStore(config.dataDir);
    this.analyticsEngine = new AnalyticsEngine({
      dataStore: this.dataStore,
      analyticsStore: this.analyticsStore,
      dataDir: config.dataDir,
      config: config.analytics
    });
    this.config = config;
    this.activePipelines = new Map();
    this.isRunning = false;
    this.monitoringInterval = null;
    this.activeAlerts = new Map();
    this.alertHistory = [];
    this.metricsSummary = {
      totalRuns: 0,
      successfulRuns: 0,
      failedRuns: 0,
      averageDuration: 0
    };
    this.lastPipelineActivity = null;
    this.bootTimestamp = new Date().toISOString();
  }

  /**
   * Initialize the test cycle engine
   */
  async initialize() {
    try {
      await this.dataStore.initialize();
<<<<<<< HEAD
      await this.analyticsEngine.initialize();
=======
>>>>>>> 687e552e

      // Load configuration from storage if available
      const storedConfig = await this.dataStore.getConfig();
      this.config = { ...storedConfig, ...this.config };
      
      await this._rebuildMetricsSummary();

      console.log('Test Cycle Engine initialized successfully');
      return true;
    } catch (error) {
      console.error('Failed to initialize Test Cycle Engine:', error.message);
      throw error;
    }
  }

  /**
   * Start monitoring activities
   */
  async startMonitoring() {
    if (this.isRunning) {
      console.log('Monitoring is already running');
      return;
    }

    this.isRunning = true;
    console.log('Starting automated test cycle monitoring...');

    // Start periodic monitoring tasks
    const interval = this.config.monitoring?.interval || 30000;
    this.monitoringInterval = setInterval(() => {
      this._performPeriodicTasks();
    }, interval);

    console.log(`Monitoring started with ${interval}ms interval`);
  }

  /**
   * Stop monitoring activities
   */
  async stopMonitoring() {
    if (!this.isRunning) {
      console.log('Monitoring is not running');
      return;
    }

    this.isRunning = false;
    
    if (this.monitoringInterval) {
      clearInterval(this.monitoringInterval);
      this.monitoringInterval = null;
    }

    console.log('Monitoring stopped');
  }

  /**
   * Create a new pipeline run
   * @param {import('../types/index.js').TriggerEvent} trigger - Trigger event that started the pipeline
   * @returns {Promise<string>} Pipeline run ID
   */
  async createPipelineRun(trigger) {
    try {
      // Validate trigger event
      const triggerValidation = Validators.validateTriggerEvent(trigger);
      if (!triggerValidation.valid) {
        throw new Error(`Invalid trigger: ${triggerValidation.errors.join(', ')}`);
      }

      const runId = IdGenerator.generatePipelineRunId();
      const now = new Date().toISOString();

      const pipelineRun = {
        id: runId,
        trigger,
        stages: [],
        status: 'running',
        startTime: now,
        success: false,
        errors: [],
        metrics: {
          webhookLatency: 0,
          buildTime: 0,
          deploymentTime: 0,
          siteResponseTime: 0,
          totalPipelineTime: 0,
          errorRate: 0,
          successRate: 0,
          throughput: 0
        }
      };

      // Validate the complete pipeline run
      const validation = Validators.validatePipelineRun(pipelineRun);
      if (!validation.valid) {
        throw new Error(`Invalid pipeline run: ${validation.errors.join(', ')}`);
      }

      // Save to storage and add to active pipelines
      await this.dataStore.savePipelineRun(pipelineRun);
      this.activePipelines.set(runId, pipelineRun);

      console.log(`Created pipeline run: ${runId} (trigger: ${trigger.type})`);
      return runId;
    } catch (error) {
      console.error('Failed to create pipeline run:', error.message);
      throw error;
    }
  }

  /**
   * Update a pipeline stage
   * @param {string} runId - Pipeline run ID
   * @param {string} stageName - Name of the stage
   * @param {'pending'|'running'|'completed'|'failed'} status - Stage status
   * @param {Object} data - Stage-specific data
   * @returns {Promise<void>}
   */
  async updatePipelineStage(runId, stageName, status, data = {}) {
    try {
      const pipelineRun = await this._getPipelineRun(runId);
      if (!pipelineRun) {
        throw new Error(`Pipeline run not found: ${runId}`);
      }

      const now = new Date().toISOString();
      let stage = pipelineRun.stages.find(s => s.name === stageName);

      if (!stage) {
        // Create new stage
        stage = {
          name: stageName,
          status: 'pending',
          data: {},
          errors: []
        };
        pipelineRun.stages.push(stage);
      }

      // Update stage status and timing
      const previousStatus = stage.status;
      stage.status = status;
      stage.data = { ...stage.data, ...data };

      if (previousStatus === 'pending' && status === 'running') {
        stage.startTime = now;
      }

      if (status === 'completed' || status === 'failed') {
        stage.endTime = now;
        if (stage.startTime) {
          stage.duration = new Date(now) - new Date(stage.startTime);
        }
      }

      // Update pipeline run
      await this._updatePipelineRun(pipelineRun);

      console.log(`Updated stage ${stageName} for run ${runId}: ${status}`);

      await this._evaluatePipelineAlerts(pipelineRun);
    } catch (error) {
      console.error('Failed to update pipeline stage:', error.message);
      throw error;
    }
  }

  /**
   * Complete a pipeline run
   * @param {string} runId - Pipeline run ID
   * @param {boolean} success - Whether the pipeline completed successfully
   * @param {Object} finalMetrics - Final performance metrics
   * @returns {Promise<void>}
   */
  async completePipelineRun(runId, success, finalMetrics = {}) {
    try {
      const pipelineRun = await this._getPipelineRun(runId);
      if (!pipelineRun) {
        throw new Error(`Pipeline run not found: ${runId}`);
      }

      const now = new Date().toISOString();
      pipelineRun.endTime = now;
      pipelineRun.success = success;
      pipelineRun.status = success ? 'completed' : 'failed';

      if (pipelineRun.startTime) {
        pipelineRun.duration = new Date(now) - new Date(pipelineRun.startTime);
      }

      // Update metrics
      pipelineRun.metrics = { ...pipelineRun.metrics, ...finalMetrics };
      if (pipelineRun.duration) {
        pipelineRun.metrics.totalPipelineTime = pipelineRun.duration;
      }

      // Calculate success/error rates
      const errorCount = pipelineRun.errors.length;
      const totalStages = pipelineRun.stages.length;
      if (totalStages > 0) {
        pipelineRun.metrics.errorRate = (errorCount / totalStages) * 100;
        pipelineRun.metrics.successRate = 100 - pipelineRun.metrics.errorRate;
      }

      await this._updatePipelineRun(pipelineRun);

      // Remove from active pipelines
      this.activePipelines.delete(runId);

<<<<<<< HEAD
      if (this.analyticsEngine) {
        try {
          await this.analyticsEngine.updateAfterRun(pipelineRun);
        } catch (analyticsError) {
          console.error('Failed to update analytics:', analyticsError.message);
        }
      }
=======
      this._updateMetricsSummary(success, pipelineRun.duration || 0);
      this.lastPipelineActivity = now;
>>>>>>> 687e552e

      console.log(`Completed pipeline run ${runId}: ${success ? 'SUCCESS' : 'FAILED'}`);

      await this._evaluatePipelineAlerts(pipelineRun);
    } catch (error) {
      console.error('Failed to complete pipeline run:', error.message);
      throw error;
    }
  }

  /**
   * Add an error to a pipeline run
   * @param {string} runId - Pipeline run ID
   * @param {string} stage - Stage where error occurred
   * @param {string} type - Error type
   * @param {string} message - Error message
   * @param {Object} context - Additional error context
   * @returns {Promise<void>}
   */
  async addError(runId, stage, type, message, context = {}) {
    try {
      const pipelineRun = await this._getPipelineRun(runId);
      if (!pipelineRun) {
        throw new Error(`Pipeline run not found: ${runId}`);
      }

      const errorRecord = {
        id: IdGenerator.generateErrorId(),
        stage,
        type,
        message,
        timestamp: new Date().toISOString(),
        context
      };

      pipelineRun.errors.push(errorRecord);
      await this._updatePipelineRun(pipelineRun);

      console.log(`Added error to run ${runId}: ${type} - ${message}`);

      await this._evaluatePipelineAlerts(pipelineRun);
    } catch (error) {
      console.error('Failed to add error:', error.message);
      throw error;
    }
  }

  /**
   * Get pipeline run status
   * @param {string} runId - Pipeline run ID
   * @returns {Promise<import('../types/index.js').PipelineRun|null>}
   */
  async getPipelineRun(runId) {
    return await this._getPipelineRun(runId);
  }

  /**
   * Get all active pipeline runs
   * @returns {Promise<import('../types/index.js').PipelineRun[]>}
   */
  async getActivePipelineRuns() {
    return Array.from(this.activePipelines.values());
  }

  /**
   * Get recent pipeline runs
   * @param {number} limit - Maximum number of runs to return
   * @returns {Promise<import('../types/index.js').PipelineRun[]>}
   */
  async getRecentPipelineRuns(limit = 10) {
    return await this.dataStore.getPipelineRuns({ limit });
  }

  /**
   * Record metrics for a pipeline run
   * @param {string} runId - Pipeline run ID
   * @param {Object} metrics - Metrics payload
   * @returns {Promise<Object>}
   */
  async recordMetrics(runId, metrics) {
    const result = await this.dataStore.saveMetrics(runId, metrics);
    this.lastPipelineActivity = new Date().toISOString();
    return result;
  }

  /**
   * Record an alert generated by monitoring components
   * @param {Object} alert - Alert payload
   * @returns {Object} Normalized alert record
   */
  recordAlert(alert) {
    const normalizedAlert = this._normalizeAlert(alert);

    this.activeAlerts.set(normalizedAlert.id, normalizedAlert);
    this.alertHistory = this.alertHistory.filter(alertItem => alertItem.id !== normalizedAlert.id);
    this.alertHistory.push(normalizedAlert);

    const maxHistory = this.config.alerts?.maxHistory || 1000;
    if (this.alertHistory.length > maxHistory) {
      this.alertHistory.splice(0, this.alertHistory.length - maxHistory);
    }

    return normalizedAlert;
  }

  /**
   * Resolve an active alert
   * @param {string} alertId - Alert identifier
   * @param {string} [resolvedBy='system'] - Resolver identifier
   * @returns {Object|null} Resolved alert
   */
  resolveAlert(alertId, resolvedBy = 'system') {
    const alert = this.activeAlerts.get(alertId);
    if (!alert) {
      return null;
    }

    const resolvedAlert = {
      ...alert,
      status: 'resolved',
      resolvedAt: new Date().toISOString(),
      resolvedBy
    };

    this.activeAlerts.delete(alertId);
    this.alertHistory = this.alertHistory.map(existing =>
      existing.id === alertId ? resolvedAlert : existing
    );

    return resolvedAlert;
  }

  /**
   * Get dashboard-friendly system status snapshot
   * @returns {Promise<Object>} System status payload
   */
  async getSystemStatus() {
    const activeRuns = await this.getActivePipelineRuns();
    const [mostRecentRun] = await this.dataStore.getPipelineRuns({ limit: 1 });

    const successRate = this.metricsSummary.totalRuns
      ? (this.metricsSummary.successfulRuns / this.metricsSummary.totalRuns) * 100
      : 0;

    return {
      running: this.isRunning,
      bootTimestamp: this.bootTimestamp,
      activePipelineCount: activeRuns.length,
      lastPipelineActivity: this.lastPipelineActivity,
      metrics: {
        totalRuns: this.metricsSummary.totalRuns,
        successfulRuns: this.metricsSummary.successfulRuns,
        failedRuns: this.metricsSummary.failedRuns,
        averageDuration: Math.round(this.metricsSummary.averageDuration),
        successRate: Math.round(successRate * 100) / 100
      },
      lastRun: mostRecentRun
        ? {
            id: mostRecentRun.id,
            status: mostRecentRun.status,
            trigger: mostRecentRun.trigger,
            startTime: mostRecentRun.startTime,
            endTime: mostRecentRun.endTime,
            success: mostRecentRun.success
          }
        : null
    };
  }

  /**
   * Get pipeline runs with pagination support
   * @param {Object} [options]
   * @param {number} [options.limit=50]
   * @param {number} [options.offset=0]
   * @param {string} [options.status]
   * @returns {Promise<import('../types/index.js').PipelineRun[]>}
   */
  async getPipelineRuns(options = {}) {
    const { limit = 50, offset = 0, status } = options;
    const fetchLimit = offset ? limit + offset : limit;
    const runs = await this.dataStore.getPipelineRuns({
      limit: fetchLimit,
      status
    });

    if (!offset) {
      return runs;
    }

    return runs.slice(offset, offset + limit);
  }

  /**
   * Aggregate performance metrics for dashboard consumption
   * @param {string} [timeRange='24h'] - Time window (e.g., 24h, 7d)
   * @returns {Promise<Object>} Aggregated metrics
   */
  async getMetrics(timeRange = '24h') {
    const allMetrics = await this.dataStore.getMetrics();
    if (!allMetrics) {
      return {
        timeRange,
        totalRuns: 0,
        averages: {
          buildTime: 0,
          deploymentTime: 0,
          totalPipelineTime: 0
        },
        successRate: 0,
        runs: []
      };
    }

    const windowMs = TestCycleEngine._parseTimeRangeToMs(timeRange);
    const now = Date.now();

    const summaries = Object.entries(allMetrics)
      .map(([runId, metrics]) => ({ runId, metrics }))
      .filter(({ metrics }) => {
        if (!windowMs || !metrics?.timestamp) {
          return true;
        }

        const metricTime = new Date(metrics.timestamp).getTime();
        return now - metricTime <= windowMs;
      })
      .map(({ runId, metrics }) => ({
        runId,
        timestamp: metrics.timestamp || new Date().toISOString(),
        buildTime: metrics.buildTime ?? metrics?.build?.duration ?? 0,
        deploymentTime: metrics.deploymentTime ?? metrics?.deployment?.duration ?? 0,
        totalPipelineTime: metrics.totalPipelineTime ?? metrics?.pipeline?.duration ?? 0,
        success: metrics.success ?? metrics?.pipeline?.success ?? true,
        raw: metrics
      }));

    const totals = summaries.reduce(
      (acc, summary) => {
        acc.buildTime += summary.buildTime;
        acc.deploymentTime += summary.deploymentTime;
        acc.totalPipelineTime += summary.totalPipelineTime;
        if (summary.success) {
          acc.successful += 1;
        }
        return acc;
      },
      { buildTime: 0, deploymentTime: 0, totalPipelineTime: 0, successful: 0 }
    );

    const count = summaries.length || 1;

    return {
      timeRange,
      totalRuns: summaries.length,
      averages: {
        buildTime: Math.round(totals.buildTime / count),
        deploymentTime: Math.round(totals.deploymentTime / count),
        totalPipelineTime: Math.round(totals.totalPipelineTime / count)
      },
      successRate: summaries.length ? Math.round((totals.successful / summaries.length) * 10000) / 100 : 0,
      runs: summaries.sort((a, b) => new Date(b.timestamp) - new Date(a.timestamp))
    };
  }

  /**
   * Retrieve alerts for dashboards and monitoring
   * @param {Object} [options]
   * @param {'active'|'resolved'|'all'} [options.status='active']
   * @param {number} [options.limit=100]
   * @returns {Promise<Object[]>}
   */
  async getAlerts(options = {}) {
    const { status = 'active', limit = 100 } = options;
    let alerts;

    if (status === 'active') {
      alerts = Array.from(this.activeAlerts.values());
    } else if (status === 'resolved') {
      alerts = this.alertHistory.filter(alert => alert.status === 'resolved');
    } else {
      const combined = new Map(this.alertHistory.map(alert => [alert.id, alert]));
      for (const [alertId, alertRecord] of this.activeAlerts.entries()) {
        combined.set(alertId, alertRecord);
      }
      alerts = Array.from(combined.values());
    }

    alerts.sort((a, b) => new Date(b.timestamp) - new Date(a.timestamp));

    return alerts.slice(0, limit);
  }

  /**
   * Generate a monitoring report for a pipeline run
   * @param {string} runId - Pipeline run ID
   * @returns {Promise<Object>} Monitoring report
   */
  async generateReport(runId) {
    try {
      const pipelineRun = await this._getPipelineRun(runId);
      if (!pipelineRun) {
        throw new Error(`Pipeline run not found: ${runId}`);
      }

      const webhookRecords = await this.dataStore.getWebhookRecords(runId);
      const metrics = await this.dataStore.getMetrics(runId);

      return {
        runId,
        summary: {
          status: pipelineRun.status,
          success: pipelineRun.success,
          duration: pipelineRun.duration,
          triggerType: pipelineRun.trigger.type,
          triggerSource: pipelineRun.trigger.source,
          startTime: pipelineRun.startTime,
          endTime: pipelineRun.endTime
        },
        stages: pipelineRun.stages.map(stage => ({
          name: stage.name,
          status: stage.status,
          duration: stage.duration,
          errors: stage.errors
        })),
        errors: pipelineRun.errors,
        webhooks: webhookRecords.length,
        metrics: pipelineRun.metrics,
        detailedMetrics: metrics
      };
    } catch (error) {
      console.error('Failed to generate report:', error.message);
      throw error;
    }
  }

  // Private helper methods

  async _getPipelineRun(runId) {
    // Check active pipelines first
    if (this.activePipelines.has(runId)) {
      return this.activePipelines.get(runId);
    }

    // Check storage
    return await this.dataStore.getPipelineRun(runId);
  }

  async _updatePipelineRun(pipelineRun) {
    // Validate before saving
    const validation = Validators.validatePipelineRun(pipelineRun);
    if (!validation.valid) {
      throw new Error(`Invalid pipeline run: ${validation.errors.join(', ')}`);
    }

    await this.dataStore.savePipelineRun(pipelineRun);
    
    // Update active pipelines if it's there
    if (this.activePipelines.has(pipelineRun.id)) {
      this.activePipelines.set(pipelineRun.id, pipelineRun);
    }
  }

  _normalizeAlert(alert) {
    const normalized = {
      id: alert.id || IdGenerator.generateUuid(),
      type: alert.type || 'generic_alert',
      severity: alert.severity || 'medium',
      message: alert.message || alert.description || '',
      status: alert.status || 'active',
      timestamp: alert.timestamp || new Date().toISOString(),
      context: alert.context || {},
      source: alert.source || 'monitoring-system'
    };

    return normalized;
  }

  _updateMetricsSummary(success, duration) {
    const totalRuns = this.metricsSummary.totalRuns + 1;
    const successfulRuns = this.metricsSummary.successfulRuns + (success ? 1 : 0);
    const failedRuns = this.metricsSummary.failedRuns + (success ? 0 : 1);

    const totalDuration = this.metricsSummary.averageDuration * this.metricsSummary.totalRuns + duration;
    const averageDuration = totalRuns > 0 ? totalDuration / totalRuns : 0;

    this.metricsSummary = {
      totalRuns,
      successfulRuns,
      failedRuns,
      averageDuration
    };
  }

  async _rebuildMetricsSummary() {
    try {
      const runs = await this.dataStore.getPipelineRuns({});
      if (!Array.isArray(runs) || runs.length === 0) {
        this.metricsSummary = {
          totalRuns: 0,
          successfulRuns: 0,
          failedRuns: 0,
          averageDuration: 0
        };
        return;
      }

      const successfulRuns = runs.filter(run => run.success === true).length;
      const failedRuns = runs.filter(run => run.success === false || run.status === 'failed').length;
      const totalDuration = runs.reduce((sum, run) => sum + (run.duration || 0), 0);
      const averageDuration = totalDuration / runs.length;

      this.metricsSummary = {
        totalRuns: runs.length,
        successfulRuns,
        failedRuns,
        averageDuration
      };

      const mostRecent = runs
        .filter(run => run.endTime || run.startTime)
        .sort((a, b) => new Date(b.endTime || b.startTime) - new Date(a.endTime || a.startTime))[0];

      if (mostRecent) {
        this.lastPipelineActivity = mostRecent.endTime || mostRecent.startTime;
      }
    } catch (error) {
      console.error('Failed to rebuild metrics summary:', error.message);
    }
  }

  static _parseTimeRangeToMs(timeRange) {
    if (typeof timeRange !== 'string') {
      return null;
    }

    const trimmed = timeRange.trim();
    if (trimmed === '' || trimmed.toLowerCase() === 'all') {
      return null;
    }

    const match = trimmed.match(/^(\d+)([smhdw])$/i);
    if (!match) {
      return null;
    }

    const value = parseInt(match[1], 10);
    const unit = match[2].toLowerCase();
    const multipliers = {
      s: 1000,
      m: 60_000,
      h: 3_600_000,
      d: 86_400_000,
      w: 604_800_000
    };

    return value * (multipliers[unit] || 0) || null;
  }

  async _performPeriodicTasks() {
    try {
      // Check for stale pipeline runs (running for too long)
      const timeout = this.config.monitoring?.timeout || 300000; // 5 minutes
      const now = Date.now();

      for (const [runId, pipelineRun] of this.activePipelines) {
        const startTime = new Date(pipelineRun.startTime).getTime();
        if (now - startTime > timeout) {
          console.log(`Pipeline run ${runId} timed out after ${timeout}ms`);
          await this.completePipelineRun(runId, false, { 
            errorRate: 100,
            successRate: 0 
          });
          await this.addError(runId, 'system', 'timeout', 'Pipeline run exceeded maximum duration');
        }
      }

      // Perform data cleanup if configured
      const cleanupInterval = this.config.storage?.cleanupInterval || 86400000; // 24 hours
      const lastCleanup = this.config._lastCleanup || 0;
      
      if (now - lastCleanup > cleanupInterval) {
        const maxRecords = this.config.storage?.maxRecords || 1000;
        await this.dataStore.cleanup(maxRecords);
        this.config._lastCleanup = now;
        await this.dataStore.saveConfig(this.config);
      }
    } catch (error) {
      console.error('Error in periodic tasks:', error.message);
    }
  }
}<|MERGE_RESOLUTION|>--- conflicted
+++ resolved
@@ -40,10 +40,7 @@
   async initialize() {
     try {
       await this.dataStore.initialize();
-<<<<<<< HEAD
       await this.analyticsEngine.initialize();
-=======
->>>>>>> 687e552e
 
       // Load configuration from storage if available
       const storedConfig = await this.dataStore.getConfig();
@@ -252,7 +249,6 @@
       // Remove from active pipelines
       this.activePipelines.delete(runId);
 
-<<<<<<< HEAD
       if (this.analyticsEngine) {
         try {
           await this.analyticsEngine.updateAfterRun(pipelineRun);
@@ -260,10 +256,6 @@
           console.error('Failed to update analytics:', analyticsError.message);
         }
       }
-=======
-      this._updateMetricsSummary(success, pipelineRun.duration || 0);
-      this.lastPipelineActivity = now;
->>>>>>> 687e552e
 
       console.log(`Completed pipeline run ${runId}: ${success ? 'SUCCESS' : 'FAILED'}`);
 
