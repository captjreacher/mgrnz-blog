import { DataStore } from '../storage/data-store.js';
import { IdGenerator } from '../utils/id-generator.js';
import { Validators } from '../utils/validators.js';

/**
 * Core orchestrator for the automated test cycle monitoring system
 * Manages pipeline runs, coordinates monitoring components, and tracks state
 */
export class TestCycleEngine {
  constructor(config = {}, options = {}) {
    this.dataStore = new DataStore(config.dataDir);
    this.config = config;
    this.activePipelines = new Map();
    this.isRunning = false;
    this.monitoringInterval = null;
<<<<<<< HEAD
    this.activeAlerts = new Map();
    this.alertHistory = [];
    this.metricsSummary = {
      totalRuns: 0,
      successfulRuns: 0,
      failedRuns: 0,
      averageDuration: 0
    };
    this.lastPipelineActivity = null;
    this.bootTimestamp = new Date().toISOString();
=======
    this.alertManager = options.alertManager || config.alertManager || null;
    this._alertWrapInitialized = false;
    this._originalSaveWebhookRecord = this.dataStore.saveWebhookRecord.bind(this.dataStore);

    this._wrapDataStoreForAlerts();
>>>>>>> 7c0365c8
  }

  /**
   * Initialize the test cycle engine
   */
  async initialize() {
    try {
      await this.dataStore.initialize();

      // Load configuration from storage if available
      const storedConfig = await this.dataStore.getConfig();
      this.config = { ...storedConfig, ...this.config };
<<<<<<< HEAD
      
      await this._rebuildMetricsSummary();
=======

      this._wrapDataStoreForAlerts();
>>>>>>> 7c0365c8

      console.log('Test Cycle Engine initialized successfully');
      return true;
    } catch (error) {
      console.error('Failed to initialize Test Cycle Engine:', error.message);
      throw error;
    }
  }

  /**
   * Start monitoring activities
   */
  async startMonitoring() {
    if (this.isRunning) {
      console.log('Monitoring is already running');
      return;
    }

    this.isRunning = true;
    console.log('Starting automated test cycle monitoring...');

    // Start periodic monitoring tasks
    const interval = this.config.monitoring?.interval || 30000;
    this.monitoringInterval = setInterval(() => {
      this._performPeriodicTasks();
    }, interval);

    console.log(`Monitoring started with ${interval}ms interval`);
  }

  /**
   * Stop monitoring activities
   */
  async stopMonitoring() {
    if (!this.isRunning) {
      console.log('Monitoring is not running');
      return;
    }

    this.isRunning = false;
    
    if (this.monitoringInterval) {
      clearInterval(this.monitoringInterval);
      this.monitoringInterval = null;
    }

    console.log('Monitoring stopped');
  }

  /**
   * Create a new pipeline run
   * @param {import('../types/index.js').TriggerEvent} trigger - Trigger event that started the pipeline
   * @returns {Promise<string>} Pipeline run ID
   */
  async createPipelineRun(trigger) {
    try {
      // Validate trigger event
      const triggerValidation = Validators.validateTriggerEvent(trigger);
      if (!triggerValidation.valid) {
        throw new Error(`Invalid trigger: ${triggerValidation.errors.join(', ')}`);
      }

      const runId = IdGenerator.generatePipelineRunId();
      const now = new Date().toISOString();

      const pipelineRun = {
        id: runId,
        trigger,
        stages: [],
        status: 'running',
        startTime: now,
        success: false,
        errors: [],
        metrics: {
          webhookLatency: 0,
          buildTime: 0,
          deploymentTime: 0,
          siteResponseTime: 0,
          totalPipelineTime: 0,
          errorRate: 0,
          successRate: 0,
          throughput: 0
        }
      };

      // Validate the complete pipeline run
      const validation = Validators.validatePipelineRun(pipelineRun);
      if (!validation.valid) {
        throw new Error(`Invalid pipeline run: ${validation.errors.join(', ')}`);
      }

      // Save to storage and add to active pipelines
      await this.dataStore.savePipelineRun(pipelineRun);
      this.activePipelines.set(runId, pipelineRun);

      console.log(`Created pipeline run: ${runId} (trigger: ${trigger.type})`);
      return runId;
    } catch (error) {
      console.error('Failed to create pipeline run:', error.message);
      throw error;
    }
  }

  /**
   * Update a pipeline stage
   * @param {string} runId - Pipeline run ID
   * @param {string} stageName - Name of the stage
   * @param {'pending'|'running'|'completed'|'failed'} status - Stage status
   * @param {Object} data - Stage-specific data
   * @returns {Promise<void>}
   */
  async updatePipelineStage(runId, stageName, status, data = {}) {
    try {
      const pipelineRun = await this._getPipelineRun(runId);
      if (!pipelineRun) {
        throw new Error(`Pipeline run not found: ${runId}`);
      }

      const now = new Date().toISOString();
      let stage = pipelineRun.stages.find(s => s.name === stageName);

      if (!stage) {
        // Create new stage
        stage = {
          name: stageName,
          status: 'pending',
          data: {},
          errors: []
        };
        pipelineRun.stages.push(stage);
      }

      // Update stage status and timing
      const previousStatus = stage.status;
      stage.status = status;
      stage.data = { ...stage.data, ...data };

      if (previousStatus === 'pending' && status === 'running') {
        stage.startTime = now;
      }

      if (status === 'completed' || status === 'failed') {
        stage.endTime = now;
        if (stage.startTime) {
          stage.duration = new Date(now) - new Date(stage.startTime);
        }
      }

      // Update pipeline run
      await this._updatePipelineRun(pipelineRun);

      console.log(`Updated stage ${stageName} for run ${runId}: ${status}`);

      await this._evaluatePipelineAlerts(pipelineRun);
    } catch (error) {
      console.error('Failed to update pipeline stage:', error.message);
      throw error;
    }
  }

  /**
   * Complete a pipeline run
   * @param {string} runId - Pipeline run ID
   * @param {boolean} success - Whether the pipeline completed successfully
   * @param {Object} finalMetrics - Final performance metrics
   * @returns {Promise<void>}
   */
  async completePipelineRun(runId, success, finalMetrics = {}) {
    try {
      const pipelineRun = await this._getPipelineRun(runId);
      if (!pipelineRun) {
        throw new Error(`Pipeline run not found: ${runId}`);
      }

      const now = new Date().toISOString();
      pipelineRun.endTime = now;
      pipelineRun.success = success;
      pipelineRun.status = success ? 'completed' : 'failed';

      if (pipelineRun.startTime) {
        pipelineRun.duration = new Date(now) - new Date(pipelineRun.startTime);
      }

      // Update metrics
      pipelineRun.metrics = { ...pipelineRun.metrics, ...finalMetrics };
      if (pipelineRun.duration) {
        pipelineRun.metrics.totalPipelineTime = pipelineRun.duration;
      }

      // Calculate success/error rates
      const errorCount = pipelineRun.errors.length;
      const totalStages = pipelineRun.stages.length;
      if (totalStages > 0) {
        pipelineRun.metrics.errorRate = (errorCount / totalStages) * 100;
        pipelineRun.metrics.successRate = 100 - pipelineRun.metrics.errorRate;
      }

      await this._updatePipelineRun(pipelineRun);

      // Remove from active pipelines
      this.activePipelines.delete(runId);

      this._updateMetricsSummary(success, pipelineRun.duration || 0);
      this.lastPipelineActivity = now;

      console.log(`Completed pipeline run ${runId}: ${success ? 'SUCCESS' : 'FAILED'}`);

      await this._evaluatePipelineAlerts(pipelineRun);
    } catch (error) {
      console.error('Failed to complete pipeline run:', error.message);
      throw error;
    }
  }

  /**
   * Add an error to a pipeline run
   * @param {string} runId - Pipeline run ID
   * @param {string} stage - Stage where error occurred
   * @param {string} type - Error type
   * @param {string} message - Error message
   * @param {Object} context - Additional error context
   * @returns {Promise<void>}
   */
  async addError(runId, stage, type, message, context = {}) {
    try {
      const pipelineRun = await this._getPipelineRun(runId);
      if (!pipelineRun) {
        throw new Error(`Pipeline run not found: ${runId}`);
      }

      const errorRecord = {
        id: IdGenerator.generateErrorId(),
        stage,
        type,
        message,
        timestamp: new Date().toISOString(),
        context
      };

      pipelineRun.errors.push(errorRecord);
      await this._updatePipelineRun(pipelineRun);

      console.log(`Added error to run ${runId}: ${type} - ${message}`);

      await this._evaluatePipelineAlerts(pipelineRun);
    } catch (error) {
      console.error('Failed to add error:', error.message);
      throw error;
    }
  }

  /**
   * Get pipeline run status
   * @param {string} runId - Pipeline run ID
   * @returns {Promise<import('../types/index.js').PipelineRun|null>}
   */
  async getPipelineRun(runId) {
    return await this._getPipelineRun(runId);
  }

  /**
   * Get all active pipeline runs
   * @returns {Promise<import('../types/index.js').PipelineRun[]>}
   */
  async getActivePipelineRuns() {
    return Array.from(this.activePipelines.values());
  }

  /**
   * Get recent pipeline runs
   * @param {number} limit - Maximum number of runs to return
   * @returns {Promise<import('../types/index.js').PipelineRun[]>}
   */
  async getRecentPipelineRuns(limit = 10) {
    return await this.dataStore.getPipelineRuns({ limit });
  }

  /**
   * Record metrics for a pipeline run
   * @param {string} runId - Pipeline run ID
   * @param {Object} metrics - Metrics payload
   * @returns {Promise<Object>}
   */
  async recordMetrics(runId, metrics) {
    const result = await this.dataStore.saveMetrics(runId, metrics);
    this.lastPipelineActivity = new Date().toISOString();
    return result;
  }

  /**
   * Record an alert generated by monitoring components
   * @param {Object} alert - Alert payload
   * @returns {Object} Normalized alert record
   */
  recordAlert(alert) {
    const normalizedAlert = this._normalizeAlert(alert);

    this.activeAlerts.set(normalizedAlert.id, normalizedAlert);
    this.alertHistory = this.alertHistory.filter(alertItem => alertItem.id !== normalizedAlert.id);
    this.alertHistory.push(normalizedAlert);

    const maxHistory = this.config.alerts?.maxHistory || 1000;
    if (this.alertHistory.length > maxHistory) {
      this.alertHistory.splice(0, this.alertHistory.length - maxHistory);
    }

    return normalizedAlert;
  }

  /**
   * Resolve an active alert
   * @param {string} alertId - Alert identifier
   * @param {string} [resolvedBy='system'] - Resolver identifier
   * @returns {Object|null} Resolved alert
   */
  resolveAlert(alertId, resolvedBy = 'system') {
    const alert = this.activeAlerts.get(alertId);
    if (!alert) {
      return null;
    }

    const resolvedAlert = {
      ...alert,
      status: 'resolved',
      resolvedAt: new Date().toISOString(),
      resolvedBy
    };

    this.activeAlerts.delete(alertId);
    this.alertHistory = this.alertHistory.map(existing =>
      existing.id === alertId ? resolvedAlert : existing
    );

    return resolvedAlert;
  }

  /**
   * Get dashboard-friendly system status snapshot
   * @returns {Promise<Object>} System status payload
   */
  async getSystemStatus() {
    const activeRuns = await this.getActivePipelineRuns();
    const [mostRecentRun] = await this.dataStore.getPipelineRuns({ limit: 1 });

    const successRate = this.metricsSummary.totalRuns
      ? (this.metricsSummary.successfulRuns / this.metricsSummary.totalRuns) * 100
      : 0;

    return {
      running: this.isRunning,
      bootTimestamp: this.bootTimestamp,
      activePipelineCount: activeRuns.length,
      lastPipelineActivity: this.lastPipelineActivity,
      metrics: {
        totalRuns: this.metricsSummary.totalRuns,
        successfulRuns: this.metricsSummary.successfulRuns,
        failedRuns: this.metricsSummary.failedRuns,
        averageDuration: Math.round(this.metricsSummary.averageDuration),
        successRate: Math.round(successRate * 100) / 100
      },
      lastRun: mostRecentRun
        ? {
            id: mostRecentRun.id,
            status: mostRecentRun.status,
            trigger: mostRecentRun.trigger,
            startTime: mostRecentRun.startTime,
            endTime: mostRecentRun.endTime,
            success: mostRecentRun.success
          }
        : null
    };
  }

  /**
   * Get pipeline runs with pagination support
   * @param {Object} [options]
   * @param {number} [options.limit=50]
   * @param {number} [options.offset=0]
   * @param {string} [options.status]
   * @returns {Promise<import('../types/index.js').PipelineRun[]>}
   */
  async getPipelineRuns(options = {}) {
    const { limit = 50, offset = 0, status } = options;
    const fetchLimit = offset ? limit + offset : limit;
    const runs = await this.dataStore.getPipelineRuns({
      limit: fetchLimit,
      status
    });

    if (!offset) {
      return runs;
    }

    return runs.slice(offset, offset + limit);
  }

  /**
   * Aggregate performance metrics for dashboard consumption
   * @param {string} [timeRange='24h'] - Time window (e.g., 24h, 7d)
   * @returns {Promise<Object>} Aggregated metrics
   */
  async getMetrics(timeRange = '24h') {
    const allMetrics = await this.dataStore.getMetrics();
    if (!allMetrics) {
      return {
        timeRange,
        totalRuns: 0,
        averages: {
          buildTime: 0,
          deploymentTime: 0,
          totalPipelineTime: 0
        },
        successRate: 0,
        runs: []
      };
    }

    const windowMs = TestCycleEngine._parseTimeRangeToMs(timeRange);
    const now = Date.now();

    const summaries = Object.entries(allMetrics)
      .map(([runId, metrics]) => ({ runId, metrics }))
      .filter(({ metrics }) => {
        if (!windowMs || !metrics?.timestamp) {
          return true;
        }

        const metricTime = new Date(metrics.timestamp).getTime();
        return now - metricTime <= windowMs;
      })
      .map(({ runId, metrics }) => ({
        runId,
        timestamp: metrics.timestamp || new Date().toISOString(),
        buildTime: metrics.buildTime ?? metrics?.build?.duration ?? 0,
        deploymentTime: metrics.deploymentTime ?? metrics?.deployment?.duration ?? 0,
        totalPipelineTime: metrics.totalPipelineTime ?? metrics?.pipeline?.duration ?? 0,
        success: metrics.success ?? metrics?.pipeline?.success ?? true,
        raw: metrics
      }));

    const totals = summaries.reduce(
      (acc, summary) => {
        acc.buildTime += summary.buildTime;
        acc.deploymentTime += summary.deploymentTime;
        acc.totalPipelineTime += summary.totalPipelineTime;
        if (summary.success) {
          acc.successful += 1;
        }
        return acc;
      },
      { buildTime: 0, deploymentTime: 0, totalPipelineTime: 0, successful: 0 }
    );

    const count = summaries.length || 1;

    return {
      timeRange,
      totalRuns: summaries.length,
      averages: {
        buildTime: Math.round(totals.buildTime / count),
        deploymentTime: Math.round(totals.deploymentTime / count),
        totalPipelineTime: Math.round(totals.totalPipelineTime / count)
      },
      successRate: summaries.length ? Math.round((totals.successful / summaries.length) * 10000) / 100 : 0,
      runs: summaries.sort((a, b) => new Date(b.timestamp) - new Date(a.timestamp))
    };
  }

  /**
   * Retrieve alerts for dashboards and monitoring
   * @param {Object} [options]
   * @param {'active'|'resolved'|'all'} [options.status='active']
   * @param {number} [options.limit=100]
   * @returns {Promise<Object[]>}
   */
  async getAlerts(options = {}) {
    const { status = 'active', limit = 100 } = options;
    let alerts;

    if (status === 'active') {
      alerts = Array.from(this.activeAlerts.values());
    } else if (status === 'resolved') {
      alerts = this.alertHistory.filter(alert => alert.status === 'resolved');
    } else {
      const combined = new Map(this.alertHistory.map(alert => [alert.id, alert]));
      for (const [alertId, alertRecord] of this.activeAlerts.entries()) {
        combined.set(alertId, alertRecord);
      }
      alerts = Array.from(combined.values());
    }

    alerts.sort((a, b) => new Date(b.timestamp) - new Date(a.timestamp));

    return alerts.slice(0, limit);
  }

  /**
   * Generate a monitoring report for a pipeline run
   * @param {string} runId - Pipeline run ID
   * @returns {Promise<Object>} Monitoring report
   */
  async generateReport(runId) {
    try {
      const pipelineRun = await this._getPipelineRun(runId);
      if (!pipelineRun) {
        throw new Error(`Pipeline run not found: ${runId}`);
      }

      const webhookRecords = await this.dataStore.getWebhookRecords(runId);
      const metrics = await this.dataStore.getMetrics(runId);

      return {
        runId,
        summary: {
          status: pipelineRun.status,
          success: pipelineRun.success,
          duration: pipelineRun.duration,
          triggerType: pipelineRun.trigger.type,
          triggerSource: pipelineRun.trigger.source,
          startTime: pipelineRun.startTime,
          endTime: pipelineRun.endTime
        },
        stages: pipelineRun.stages.map(stage => ({
          name: stage.name,
          status: stage.status,
          duration: stage.duration,
          errors: stage.errors
        })),
        errors: pipelineRun.errors,
        webhooks: webhookRecords.length,
        metrics: pipelineRun.metrics,
        detailedMetrics: metrics
      };
    } catch (error) {
      console.error('Failed to generate report:', error.message);
      throw error;
    }
  }

  // Private helper methods

  async _getPipelineRun(runId) {
    // Check active pipelines first
    if (this.activePipelines.has(runId)) {
      return this.activePipelines.get(runId);
    }

    // Check storage
    return await this.dataStore.getPipelineRun(runId);
  }

  async _updatePipelineRun(pipelineRun) {
    // Validate before saving
    const validation = Validators.validatePipelineRun(pipelineRun);
    if (!validation.valid) {
      throw new Error(`Invalid pipeline run: ${validation.errors.join(', ')}`);
    }

    await this.dataStore.savePipelineRun(pipelineRun);
    
    // Update active pipelines if it's there
    if (this.activePipelines.has(pipelineRun.id)) {
      this.activePipelines.set(pipelineRun.id, pipelineRun);
    }
  }

<<<<<<< HEAD
  _normalizeAlert(alert) {
    const normalized = {
      id: alert.id || IdGenerator.generateUuid(),
      type: alert.type || 'generic_alert',
      severity: alert.severity || 'medium',
      message: alert.message || alert.description || '',
      status: alert.status || 'active',
      timestamp: alert.timestamp || new Date().toISOString(),
      context: alert.context || {},
      source: alert.source || 'monitoring-system'
    };

    return normalized;
  }

  _updateMetricsSummary(success, duration) {
    const totalRuns = this.metricsSummary.totalRuns + 1;
    const successfulRuns = this.metricsSummary.successfulRuns + (success ? 1 : 0);
    const failedRuns = this.metricsSummary.failedRuns + (success ? 0 : 1);

    const totalDuration = this.metricsSummary.averageDuration * this.metricsSummary.totalRuns + duration;
    const averageDuration = totalRuns > 0 ? totalDuration / totalRuns : 0;

    this.metricsSummary = {
      totalRuns,
      successfulRuns,
      failedRuns,
      averageDuration
    };
  }

  async _rebuildMetricsSummary() {
    try {
      const runs = await this.dataStore.getPipelineRuns({});
      if (!Array.isArray(runs) || runs.length === 0) {
        this.metricsSummary = {
          totalRuns: 0,
          successfulRuns: 0,
          failedRuns: 0,
          averageDuration: 0
        };
        return;
      }

      const successfulRuns = runs.filter(run => run.success === true).length;
      const failedRuns = runs.filter(run => run.success === false || run.status === 'failed').length;
      const totalDuration = runs.reduce((sum, run) => sum + (run.duration || 0), 0);
      const averageDuration = totalDuration / runs.length;

      this.metricsSummary = {
        totalRuns: runs.length,
        successfulRuns,
        failedRuns,
        averageDuration
      };

      const mostRecent = runs
        .filter(run => run.endTime || run.startTime)
        .sort((a, b) => new Date(b.endTime || b.startTime) - new Date(a.endTime || a.startTime))[0];

      if (mostRecent) {
        this.lastPipelineActivity = mostRecent.endTime || mostRecent.startTime;
      }
    } catch (error) {
      console.error('Failed to rebuild metrics summary:', error.message);
    }
  }

  static _parseTimeRangeToMs(timeRange) {
    if (typeof timeRange !== 'string') {
      return null;
    }

    const trimmed = timeRange.trim();
    if (trimmed === '' || trimmed.toLowerCase() === 'all') {
      return null;
    }

    const match = trimmed.match(/^(\d+)([smhdw])$/i);
    if (!match) {
      return null;
    }

    const value = parseInt(match[1], 10);
    const unit = match[2].toLowerCase();
    const multipliers = {
      s: 1000,
      m: 60_000,
      h: 3_600_000,
      d: 86_400_000,
      w: 604_800_000
    };

    return value * (multipliers[unit] || 0) || null;
=======
  setAlertManager(alertManager) {
    this.alertManager = alertManager;
    this._alertWrapInitialized = false;
    this._wrapDataStoreForAlerts();
  }

  async _evaluatePipelineAlerts(pipelineRun) {
    if (!this.alertManager || !pipelineRun) {
      return;
    }

    try {
      await this.alertManager.checkAlerts(pipelineRun);
    } catch (error) {
      console.error('Failed to evaluate pipeline alerts:', error.message);
    }
  }

  _wrapDataStoreForAlerts() {
    if (!this.alertManager || !this.dataStore || this._alertWrapInitialized) {
      return;
    }

    this.dataStore.saveWebhookRecord = async (webhookRecord) => {
      const savedRecord = await this._originalSaveWebhookRecord(webhookRecord);
      try {
        await this.alertManager.checkWebhookAlerts(savedRecord);
      } catch (error) {
        console.error('Failed to process webhook alerts:', error.message);
      }
      return savedRecord;
    };

    this._alertWrapInitialized = true;
>>>>>>> 7c0365c8
  }

  async _performPeriodicTasks() {
    try {
      // Check for stale pipeline runs (running for too long)
      const timeout = this.config.monitoring?.timeout || 300000; // 5 minutes
      const now = Date.now();

      for (const [runId, pipelineRun] of this.activePipelines) {
        const startTime = new Date(pipelineRun.startTime).getTime();
        if (now - startTime > timeout) {
          console.log(`Pipeline run ${runId} timed out after ${timeout}ms`);
          await this.completePipelineRun(runId, false, { 
            errorRate: 100,
            successRate: 0 
          });
          await this.addError(runId, 'system', 'timeout', 'Pipeline run exceeded maximum duration');
        }
      }

      // Perform data cleanup if configured
      const cleanupInterval = this.config.storage?.cleanupInterval || 86400000; // 24 hours
      const lastCleanup = this.config._lastCleanup || 0;
      
      if (now - lastCleanup > cleanupInterval) {
        const maxRecords = this.config.storage?.maxRecords || 1000;
        await this.dataStore.cleanup(maxRecords);
        this.config._lastCleanup = now;
        await this.dataStore.saveConfig(this.config);
      }
    } catch (error) {
      console.error('Error in periodic tasks:', error.message);
    }
  }
}<|MERGE_RESOLUTION|>--- conflicted
+++ resolved
@@ -13,7 +13,6 @@
     this.activePipelines = new Map();
     this.isRunning = false;
     this.monitoringInterval = null;
-<<<<<<< HEAD
     this.activeAlerts = new Map();
     this.alertHistory = [];
     this.metricsSummary = {
@@ -24,13 +23,6 @@
     };
     this.lastPipelineActivity = null;
     this.bootTimestamp = new Date().toISOString();
-=======
-    this.alertManager = options.alertManager || config.alertManager || null;
-    this._alertWrapInitialized = false;
-    this._originalSaveWebhookRecord = this.dataStore.saveWebhookRecord.bind(this.dataStore);
-
-    this._wrapDataStoreForAlerts();
->>>>>>> 7c0365c8
   }
 
   /**
@@ -43,13 +35,8 @@
       // Load configuration from storage if available
       const storedConfig = await this.dataStore.getConfig();
       this.config = { ...storedConfig, ...this.config };
-<<<<<<< HEAD
       
       await this._rebuildMetricsSummary();
-=======
-
-      this._wrapDataStoreForAlerts();
->>>>>>> 7c0365c8
 
       console.log('Test Cycle Engine initialized successfully');
       return true;
@@ -616,7 +603,6 @@
     }
   }
 
-<<<<<<< HEAD
   _normalizeAlert(alert) {
     const normalized = {
       id: alert.id || IdGenerator.generateUuid(),
@@ -711,42 +697,6 @@
     };
 
     return value * (multipliers[unit] || 0) || null;
-=======
-  setAlertManager(alertManager) {
-    this.alertManager = alertManager;
-    this._alertWrapInitialized = false;
-    this._wrapDataStoreForAlerts();
-  }
-
-  async _evaluatePipelineAlerts(pipelineRun) {
-    if (!this.alertManager || !pipelineRun) {
-      return;
-    }
-
-    try {
-      await this.alertManager.checkAlerts(pipelineRun);
-    } catch (error) {
-      console.error('Failed to evaluate pipeline alerts:', error.message);
-    }
-  }
-
-  _wrapDataStoreForAlerts() {
-    if (!this.alertManager || !this.dataStore || this._alertWrapInitialized) {
-      return;
-    }
-
-    this.dataStore.saveWebhookRecord = async (webhookRecord) => {
-      const savedRecord = await this._originalSaveWebhookRecord(webhookRecord);
-      try {
-        await this.alertManager.checkWebhookAlerts(savedRecord);
-      } catch (error) {
-        console.error('Failed to process webhook alerts:', error.message);
-      }
-      return savedRecord;
-    };
-
-    this._alertWrapInitialized = true;
->>>>>>> 7c0365c8
   }
 
   async _performPeriodicTasks() {
